#!/usr/bin/env python
#
# A library that provides a Python interface to the Telegram Bot API
# Copyright (C) 2015-2021
# Leandro Toledo de Souza <devs@python-telegram-bot.org>
#
# This program is free software: you can redistribute it and/or modify
# it under the terms of the GNU Lesser Public License as published by
# the Free Software Foundation, either version 3 of the License, or
# (at your option) any later version.
#
# This program is distributed in the hope that it will be useful,
# but WITHOUT ANY WARRANTY; without even the implied warranty of
# MERCHANTABILITY or FITNESS FOR A PARTICULAR PURPOSE.  See the
# GNU Lesser Public License for more details.
#
# You should have received a copy of the GNU Lesser Public License
# along with this program.  If not, see [http://www.gnu.org/licenses/].
"""This module contains the :class:`telegram.ext.utils.promise.Promise` class for backwards
compatibility."""
<<<<<<< HEAD

import telegram.ext.utils.promise as promise

Promise = promise.Promise
"""
:class:`telegram.ext.utils.promise.Promise`

=======
import warnings

import telegram.ext.utils.promise as promise
from telegram.utils.deprecate import TelegramDeprecationWarning

warnings.warn(
    'telegram.utils.promise is deprecated. Please use telegram.ext.utils.promise instead.',
    TelegramDeprecationWarning,
)

Promise = promise.Promise
"""
:class:`telegram.ext.utils.promise.Promise`

>>>>>>> 25506f13
.. deprecated:: v13.2
   Use :class:`telegram.ext.utils.promise.Promise` instead.
"""<|MERGE_RESOLUTION|>--- conflicted
+++ resolved
@@ -18,15 +18,6 @@
 # along with this program.  If not, see [http://www.gnu.org/licenses/].
 """This module contains the :class:`telegram.ext.utils.promise.Promise` class for backwards
 compatibility."""
-<<<<<<< HEAD
-
-import telegram.ext.utils.promise as promise
-
-Promise = promise.Promise
-"""
-:class:`telegram.ext.utils.promise.Promise`
-
-=======
 import warnings
 
 import telegram.ext.utils.promise as promise
@@ -41,7 +32,6 @@
 """
 :class:`telegram.ext.utils.promise.Promise`
 
->>>>>>> 25506f13
 .. deprecated:: v13.2
    Use :class:`telegram.ext.utils.promise.Promise` instead.
 """